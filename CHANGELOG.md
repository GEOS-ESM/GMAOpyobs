--- conflicted
+++ resolved
@@ -9,9 +9,6 @@
 
 ### Added
 
-<<<<<<< HEAD
-### Changed
-
 ### Fixed
 
 ### Removed
@@ -20,9 +17,7 @@
 
 ### Added
 
-=======
 - add interpolated 490 AOD to aeronet.py. lines up with VIIRS wavelengths
->>>>>>> 32945f9b
 - subroutine binObsCnt3D to binObs_py to counts obs in NNR L3 files
 - vx04.py VIIRS reader
 
