# ChangeLog

All notable changes to this project will be documented in this file.

The format is based on [Keep a Changelog](https://keepachangelog.com/en/1.0.0/),
and this project adheres to [Semantic Versioning](https://semver.org/spec/v2.0.0.html).

## [Unreleased]

### Added

<<<<<<< HEAD
- Added changelog enforcer and yaml linter

- Constructing GMAOpyobs from bits and pieces of GMAO_Shared/GMAO_pyobs
=======
### Changed
>>>>>>> 4227aaa3

### Fixed

### Removed 

## [1.0.1] - 2023-05-16

### Fixed

- bug in config.py. integer divide needs // in python3
- bug in icarrtt.py. Config call not updated when going to python3

## [1.0.0] - 2023-05-11

### Added

- Initial release
- Constructing GMAOpyobs from bits and pieces of GMAO_Shared/GMAO_pyobs
<|MERGE_RESOLUTION|>--- conflicted
+++ resolved
@@ -9,13 +9,7 @@
 
 ### Added
 
-<<<<<<< HEAD
-- Added changelog enforcer and yaml linter
-
-- Constructing GMAOpyobs from bits and pieces of GMAO_Shared/GMAO_pyobs
-=======
 ### Changed
->>>>>>> 4227aaa3
 
 ### Fixed
 
@@ -28,6 +22,10 @@
 - bug in config.py. integer divide needs // in python3
 - bug in icarrtt.py. Config call not updated when going to python3
 
+### Added
+
+- Added changelog enforcer and yaml linter
+
 ## [1.0.0] - 2023-05-11
 
 ### Added
