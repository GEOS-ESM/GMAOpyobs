--- conflicted
+++ resolved
@@ -97,14 +97,10 @@
   bandFile: ExtData/chemistry/AerosolOptics/v1.0.0/x/opticsBands_SU.v1_3.RRTMG.nc4
   tracers:
     - SO4
-<<<<<<< HEAD
   shapefactor: 1
   rhod:
     - 1700
-    
-=======
-
->>>>>>> 7047aa18
+
 NI:
   monoFile: ExtData/chemistry/AerosolOptics/v1.0.0/x/optics_NI.v2_5.nc4
   bandFile: ExtData/chemistry/AerosolOptics/v1.0.0/x/opticsBands_NI.v2_5.RRTMG.nc4
@@ -198,13 +194,9 @@
                break
            self.p = max(self.p,dims_['p']) # max number of entries in phase matrix
            self.m = max(self.m,dims_['m']) # max number of moments in phase matrix
-<<<<<<< HEAD
         
     def getAOPrt(self,Species=None,wavelength=None,vector=False,fixrh=None):
-=======
-
-    def getAOPrt(self,Species=None,wavelength=None,vector=False):
->>>>>>> 7047aa18
+
         """
         Returns an xarray Dataset with (aot,ssa,g) if vector is
         False, otherwise (aot,ssa,g,pmon) if vector is True.
@@ -248,7 +240,7 @@
         dz = rhodz / a['AIRDENS']       # column thickness
         rh = a['RH']
 
-<<<<<<< HEAD
+
         # Check FIXRH option
         # --------------------------
         if fixrh is not None:
@@ -257,9 +249,7 @@
                 raise ValueError("Your fixrh is {}, it must be between 0 - 1".format(fixrh))
             else:
                 rh[:] = fixrh
-        
-=======
->>>>>>> 7047aa18
+
         # Relevant dimensions
         # -------------------
         space = rh.shape
@@ -354,13 +344,10 @@
             DA['G'] = xr.DataArray(g,dims=rh.dims,coords=rh.coords)
 
         return xr.Dataset(DA)
-<<<<<<< HEAD
+
      
     def getAOPext(self,Species=None,wavelength=None,fixrh=None):
-=======
-
-    def getAOPext(self,Species=None,wavelength=None):
->>>>>>> 7047aa18
+
         """
         Returns an xarray Dataset with the following variables:
 
@@ -660,13 +647,10 @@
                           version=__version__ )
 
     parser.add_option("-a", "--aop", dest="aop", default='ext',
-<<<<<<< HEAD
+
               help="AOP collection, one of 'rt' or 'ext' or 'pm' (default=%s)"%aop)
     
-=======
-              help="AOP collection, one of 'rt' or'ext' (default=%s)"%aop)
-
->>>>>>> 7047aa18
+
     parser.add_option("-c", "--config", dest="config", default=None,
               help="optional configuration YAML file (default='buit-in')")
 
@@ -770,16 +754,15 @@
 
     # yaml.dump(rc,open('test.yml','w'))
 
-<<<<<<< HEAD
+
     data = '/discover/nobackup/acollow/aeroeval/opticsfiles/AerosolOptics/'
     #aer_Nv = '/Users/adasilva/data/sampled/aer_Nv/CAMP2Ex-GEOS-MODISonly-aer-Nv-P3B_Model_*.nc'
     aer_Nv = '/discover/nobackup/acollow/CAMP2Ex/sampled/P3B/MODISonly/2019-09-*/CAMP2Ex-GEOS-MODISonly-aer-Nv-P3B_Model_201909*_R0.nc'
-=======
-    data = '/Users/adasilva/data/'
-    aer_Nv = '/Users/adasilva/data/sampled/aer_Nv/CAMP2Ex-GEOS-MODISonly-aer-Nv-P3B_Model_*.nc'
-
-    aer = xr.open_mfdataset(aer_Nv) # still having trouble with parallel
->>>>>>> 7047aa18
+
+    #data = '/Users/adasilva/data/'
+    #aer_Nv = '/Users/adasilva/data/sampled/aer_Nv/CAMP2Ex-GEOS-MODISonly-aer-Nv-P3B_Model_*.nc'
+    #aer = xr.open_mfdataset(aer_Nv) # still having trouble with parallel
+
 
     aer = xr.open_mfdataset(aer_Nv) # still having trouble with parallel
     print('aer is loaded')
